import copy
from datetime import datetime

import numpy as np
import pandas as pd
import pylars
import pylars.plotting.plotanalysis
import pylars.utils.input
import pylars.utils.output
import scipy.interpolate as itp
from pylars.analysis.breakdown import compute_BV
from scipy.optimize import curve_fit
from tqdm import tqdm

from pylars.utils.common import Gaussean, load_ADC_config


class DCR_dataset():
    """Object class to hold dark count related instances and
    methods. Collects all the data and properties of a single MMPC,
    meaning the pair (module, channel) for all the available voltages at
    a certain temperature.
    """

    __version__ = '0.0.1'

    def __init__(self, run: pylars.utils.input.run, temperature: float,
                 module: int, channel: str,
                 processor: pylars.processing.rawprocessor.run_processor):

        self.run = run
        self.temp = temperature
        self.module = module
        self.channel = channel
        self.process = processor
        self.voltages = self.get_voltages_available()
        self.plots_flag = False

    def set_plots_flag(self, flag: bool) -> None:
        """Set if computing properties makes plots (True) or not (False).
        Assumes a ./figures/ directory exists.

        Args:
            flag (bool): True for plotting stuff, False for not making nice
                pictures (plots) to hang on the wall. Yes, I hang plots on 
                my bedroom wall and it looks nice.
        """
        self.plots_flag = flag

<<<<<<< HEAD
    def define_ADC_config(self, F_amp: float, ADC_range: int = 2.25,
                          ADC_impedance: int = 50, ADC_res: float = 2**14,
                          q_e: float = 1.602176634e-19) -> None:
        r"""Define the ADC related quantities for the dataset.

        Args:
            F_amp (float): signal amplification from the sensor (pre-amp *
                external amplification on rack)
            ADC_range (int, optional): Range of the ADC [V]. Defaults to 2.25.
            ADC_impedance (int, optional): Impedance of the ADC and cables
                [ohm]. Defaults to 50.
            ADC_res (float, optional): Resolution/bits of the ADC (2\*\*N_bits).
                Defaults to 2**14.
            q_e (float, optional): Element charge of the electron [C].
                Defaults to 1.602176634e-19.
=======
    def define_ADC_config(self, F_amp: float, model: str = 'v1724') -> None:
        """Load the ADC related quantities for the dataset.

        Args:
        model (str): model of the digitizer
        F_amp (float): signal amplification from the sensor (pre-amp *
            external amplification on rack).
>>>>>>> 3e23b721
        """

        self.ADC_config = load_ADC_config(model, F_amp)

    def define_SiPM_config(self, livetime: float,
                           sensor_area: float = 12 * 12,
                           ) -> None:
        r"""Define the SiPM data related quantities for the dataset.

        Args:
            livetime (float): livetime of the measurement for DCR porpuses.
            sensor_area (float, optional): Area of the photosensor (mm\*\*2).
                Defaults to 12\*12.
        """
        SiPM_config = {'livetime': livetime,
                       'sensor_area': sensor_area,
                       }

        self.SiPM_config = SiPM_config

    def get_voltages_available(self) -> np.array:
        """Checks the loaded run for which voltages are available for the
        defined temperature.

        Returns:
            np.array: array of the available voltages
        """

        voltages = []
        for _dataset in self.run.datasets:
            if (_dataset.temp == self.temp) and (_dataset.kind == 'DCR'):
                voltages.append(_dataset.vbias)
        voltages = np.unique(voltages)

        return voltages

    def load_processed_data(self, force_processing: bool = False) -> dict:
        """For all the voltages of a DCR_dataset (smae temperature) looks
        for already processed files to load. If force_processing=True and
        no saved file is found, processes the dataset with standard
        options (sigma = 5, N_baseline = 50).

        Args:
            force_processing (bool, optional): Flag to force processing
                of raw data in case the processed dataset is not found. 
                Defaults to False.

        Returns:
            dict: _description_
        """
        self.data = {}
        for _voltage in self.voltages:
            processed_data = pylars.utils.output.processed_dataset(
                run=self.run,
                kind='DCR',
                vbias=_voltage,
                temp=self.temp,
                path_processed=('/disk/gfs_atp/xenoscope/SiPMs/char_campaign/'
                                'processed_data/'),
                process_hash=self.process.hash)
            processed_data.load_data(force=force_processing)

            _df = processed_data.data
            mask = ((_df['module'] == self.module) &
                    (_df['channel'] == self.channel))

            self.data[_voltage] = copy.deepcopy(_df[mask])

    @classmethod
    def get_1pe_value_fit(cls,
                          df: pd.DataFrame,
                          length_cut: int = 5,
                          plot: bool or str = False) -> tuple:
        """Try to fit the SPE peak in the area histogram and return the
        Gaussian paramenters.

        Args:
            df (pd.DataFrame): _description_
            length_cut (int, optional): cut to impose on the length of
                        the peaks for noise suppression. Defaults to 5.
            plot (boolorstr, optional): _description_. Defaults to False.

        Returns:
            tuple: _description_
        """

        (area_hist_x, DCR_values, DCR_der_x_points,
         DCR_der_y_points, min_area_x) = cls.get_1pe_rough(df, length_cut)

        if plot != False:
            pylars.plotting.plotanalysis.plot_DCR_curve(
                plot, area_hist_x, DCR_values, DCR_der_x_points,
                DCR_der_y_points, min_area_x)

        area_hist = np.histogram(df[df['length'] > length_cut]['area'],
                                 bins=np.linspace(0.5 * min_area_x, 1.5 * min_area_x, 300))
        area_hist_x = area_hist[1]
        area_hist_x = (
            area_hist_x + (area_hist_x[1] - area_hist_x[0]) / 2)[:-1]
        area_hist_y = area_hist[0]

        (A, mu, sigma), cov = curve_fit(Gaussean, area_hist_x, area_hist_y,
                                        p0=(2000, min_area_x, 0.05 * min_area_x))

        if plot != False:
            pylars.plotting.plotanalysis.plot_SPE_fit(
                df, length_cut, plot, area_hist_x, min_area_x, A, mu, sigma)

        return (A, mu, sigma), cov

    @classmethod
    def get_1pe_rough(cls, df: pd.DataFrame,
                      length_cut: int,
                      bins: int or list = 200) -> tuple:
        """From an event df (1 channel), find the rough position of the
        SPE from the DCR vs threshold curve and its derivative

        Args:
            df (_type_): _description_
            length_cut (_type_): _description_
            bins (intorlist, optional): number of bins to make the are
                histogram or list of bin edges to consider on the histogram.
                Defaults to 200.

        Returns:
            tuple: _description_
        """

        (area_hist_x, DCR_values) = cls.get_DCR_above_threshold_values(
            df, length_cut, bins)
        grad = np.gradient(DCR_values)
        grad_spline = itp.UnivariateSpline(area_hist_x, grad)
        # , s = len(area_hist_x)*3)
        _x = np.linspace(area_hist_x[0], area_hist_x[-1], 500)
        _y = grad_spline(_x)
        min_idx = np.where(_y == min(_y))
        min_area_x = _x[min_idx][0]
        return area_hist_x, DCR_values, _x, _y, min_area_x

    @classmethod
    def get_DCR_above_threshold_values(cls, df: pd.DataFrame,
                                       length_cut: int = 5,
                                       bins: int or list = 200) -> tuple:
        """Computes the event rate in a sweep of area thresholds and
        returns the pair [area thersholds, DCR values]

        Args:
            df (pd.DataFrame): a pd.DataFrame with the series "area" and
                "length".       
            length_cut (int, optional): cut to impose on the length of
                the peaks for noise suppression. Defaults to 5.
            bins (intorlist, optional): number of bins to make the are
                histogram or list of bin edges to consider on the histogram.
                Defaults to 200.

        Returns:
            tuple: pair of np.arrays (area thersholds, DCR values)
        """
        area_hist = np.histogram(df[df['length'] > length_cut]['area'],
                                 bins=bins)
        area_hist_x = area_hist[1]
        area_hist_x = (area_hist_x +
                       (area_hist_x[1] - area_hist_x[0]) / 2)[:-1]
        area_hist_y = area_hist[0]

        DCR_values = np.flip(np.cumsum(np.flip(area_hist_y)))

        return (area_hist_x, DCR_values)

    @classmethod
    def get_DCR_above_threshold_spline(cls, df: pd.DataFrame,
                                       length_cut: int = 5,
                                       bins: int or list = 200,
                                       **kwargs) -> itp.UnivariateSpline:
        """Computes the event rate in a sweep of area thresholds and
        returns a spline object of the curve.

        Args:
            df (pd.DataFrame): a pd.DataFrame with the series "area" and
                "length".
            length_cut (int, optional): cut to impose on the length of
                the peaks for noise suppression. Defaults to 5.
            bins (intorlist, optional): number of bins to make the are
                histogram or list of bin edges to consider on the histogram.
                Defaults to 200.

        Returns:
            itp.UnivariateSpline: spline object of the DCR vs area
                threshold curve.
        """
        area_hist = np.histogram(df[df['length'] > length_cut]['area'],
                                 bins=bins)
        area_hist_x = area_hist[1]
        area_hist_x = (area_hist_x +
                       (area_hist_x[1] - area_hist_x[0]) / 2)[:-1]
        area_hist_y = area_hist[0]
        DCR_values = np.flip(np.cumsum(np.flip(area_hist_y)))
        DCR_func = itp.UnivariateSpline(area_hist_x, DCR_values, **kwargs)

        return DCR_func

    @classmethod
    def get_DCR_above_threshold_interp1d(cls, df: pd.DataFrame,
                                         length_cut: int = 5,
                                         bins: int or list = 200
                                         ) -> itp.interp1d:
        """Computes the event rate in a sweep of area thresholds and
        returns a 1D interpolation object of the curve.

        Args:
            df (pd.DataFrame): a pd.DataFrame with the series "area" and
                "length".
            length_cut (int, optional): cut to impose on the length of
                the peaks for noise suppression. Defaults to 5.
            bins (intorlist, optional): number of bins to make the are
                histogram or list of bin edges to consider on the histogram.
                Defaults to 200.

        Returns:
            itp.interp1d: 1D interpolation object of the DCR vs area
                threshold curve.
        """
        area_hist = np.histogram(df[df['length'] > length_cut]['area'],
                                 bins=bins)
        area_hist_x = area_hist[1]
        area_hist_x = (area_hist_x +
                       (area_hist_x[1] - area_hist_x[0]) / 2)[:-1]
        area_hist_y = area_hist[0]
        DCR_values = np.flip(np.cumsum(np.flip(area_hist_y)))
        DCR_func = itp.interp1d(area_hist_x, DCR_values)

        return DCR_func

    @staticmethod
    def get_DCR(df: pd.DataFrame,
                length_cut_min: int,
                length_cut_max: int,
                pe_area: float,
                sensor_area: float,
                t: float) -> tuple:
        """Compute the dark count rate (DCR) and crosstalk probability
        (CTP) of a dataset.

        Args:
            df (pd.DataFrame): DataFrame of the dataset (single ch)
            length_cut_min (int): low length cut to apply
            length_cut_max (int): high length cut to apply
            pe_area (float): SPE area
            sensor_area (float): effective are of the sensor
            t (float): livetime of the dataset

        Returns:
            tuple: DCR value, error of DCR value, CTP value, error of
                CTP value
        """
        pe_0_5 = pe_area * 0.5
        pe_1_5 = pe_area * 1.5

        DC_0_5 = len(df[(df['length'] > length_cut_min) &
                        (df['length'] < length_cut_max) &
                        (df['area'] > pe_0_5)])
        DC_1_5 = len(df[(df['length'] > length_cut_min) &
                        (df['length'] < length_cut_max) &
                        (df['area'] > pe_1_5)])

        DC_0_5_error = np.sqrt(DC_0_5)
        DC_1_5_error = np.sqrt(DC_1_5)

        DCR = DC_0_5 / sensor_area / t
        DCR_error = DC_0_5_error / sensor_area / t

        CTP = DC_1_5 / DC_0_5
        CTP_error = np.sqrt((DC_0_5_error / DC_1_5)**2 +
                            (DC_0_5 * DC_1_5_error / (DC_1_5)**2)**2)

        return DCR, DCR_error, CTP, CTP_error

    @staticmethod
    def print_DCR_CTP(DCR: float, DCR_error: float,
                      CTP: float, CTP_error: float) -> None:
        """Print the dark count rate (DCR) and crosstalk probability
        (CTP) values in a nice formatted and welcoming message.

        Args:
            DCR (float): DCR value
            DCR_error (float): Error on the DCR value
            CTP (float): CTP value
            CTP_error (float): Error on the CTP value
        """

        print(f'Your lovely DCR is: ({DCR:.2f} +- {DCR_error:.2f}) Hz/mm^2')
        print(f'Your lovely CTP is: ({CTP*100:.2f} +- {CTP_error*100:.2f})%')

    def get_gain(self, spe_area: float) -> float:
        """Compute the gain given the value of the SPE area

        Args:
            spe_area (float): Area of the SPE peak in integrated ADC
                counts [ADC count * ns].

        Raises:
            ValueError: self.ADC_config not defined for the current dataset.
                Run dataset.define_ADC_config(...)

        Returns:
            float: the calculated gain.
        """

        if not isinstance(self.ADC_config, dict):
            raise ValueError('Define ADC_config first.')

        ADC_range = self.ADC_config['ADC_range']
        ADC_impedance = self.ADC_config['ADC_impedance']
        F_amp = self.ADC_config['F_amp']
        ADC_res = self.ADC_config['ADC_res']
        q_e = self.ADC_config['q_e']

        gain = (ADC_range * spe_area * 1e-9 / ADC_impedance / F_amp /
                ADC_res / q_e)

        return gain

    def compute_properties_of_dataset(self,
                                      length_cut_min: int = 4,
                                      length_cut_max: int = 20) -> pd.DataFrame:
        """Calculate the gain, DCR, CTP and BV for the dataset in a single
        line!

        Args:
            temp (float): temperature to consider in the dataset.
            module (int): module to load.
            channel (str): channel to load.
            length_cut_min (int): lower bound accepted for the length of
                peaks. Defaults to 4.
            length_cut_max (int): upper bound accepted for the length of
                peaks. Defaults to 20.

        Returns:
            pd.DataFrame: dataframe with all the computed properties with
                the columns ['V','T','path','module','channel','Gain','DCR',
                'CTP','DCR_error','CTP_error','BV','OV']
        """

        assert isinstance(self.data, dict), ('Woops, no data found! Load'
                                             ' data into the dataset first')

        voltage_list = self.voltages

        _results_dataset = pd.DataFrame(columns=['T', 'V', 'pe_area', 'Gain',
                                                 'res', 'DCR', 'DCR_error',
                                                 'CTP', 'CTP_error'])

        for _volt in voltage_list:
            # select voltage
            df = self.data[_volt]
            if self.plots_flag == True:
                plot_name_1pe_fit = (f'{self.temp}K_{_volt}V_mod{self.module}_'
                                     f'ch{self.channel}')
            else:
                plot_name_1pe_fit = False

            # Get SPE value from Gaussian fit
            (A, mu, sigma), cov = self.get_1pe_value_fit(
                df, plot=plot_name_1pe_fit)

            # Calculate DCR and CTP
            DCR, DCR_error, CTP, CTP_error = self.get_DCR(
                df=df,
                length_cut_min=length_cut_min,
                length_cut_max=length_cut_max,
                pe_area=mu,
                sensor_area=self.SiPM_config['sensor_area'],
                t=self.SiPM_config['livetime'])

            # Calculate gain
            gain = self.get_gain(mu)

            # Merge into rolling dataframe (I know it's slow... make a PR, pls)
            _results_dataset = pd.concat((_results_dataset,
                                          pd.DataFrame({'T': [self.temp],
                                                        'V': [_volt],
                                                        'pe_area': [mu],
                                                        'Gain': [gain],
                                                        'res': [mu / sigma],
                                                        'DCR': [DCR],
                                                        'DCR_error': [DCR_error],
                                                        'CTP': [CTP],
                                                        'CTP_error': [CTP_error]})
                                          ), ignore_index=True)

        # Compute BV from gain(V) curve and update df
        if self.plots_flag == True:
            plot_BV = f'BV_mod{self.module}_ch{self.channel}'
        else:
            plot_BV = False
        _results_dataset = compute_BV(_results_dataset, plot_BV)

        return _results_dataset


class DCR_run():
    """Collection of all the DCR_datasets results for a run, ie, for all
    the channels and modules, for every available temperatures and voltages.

    The results of every dataset (channel, V, T) is saved on the instance
    DCR_run.results_df .
    """

    __version__ = '0.0.1'

    def __init__(self, run: pylars.utils.input.run,
                 processor: pylars.processing.rawprocessor.run_processor):

        self.run = run
        self.process = processor
        self.datasets = self.process.datasets_df
        self.temperatures = self.get_run_temperatures()
        self.plots_flag = False
        self.analysis_path = (f'{self.run.main_data_path[:-9]}analysis_data'
                              f'/run{self.run.run_number}/')

    def set_plots_flag(self, flag: bool) -> None:
        """Set if computing properties makes plots (True) or not (False).
        Assumes a ./figures/ directory exists.

        Args:
            flag (bool): True for plotting stuff, False for not making nice 
                pictures (plots) to hang on the wall. Yes, I hang plots on my 
                bedroom wall and it looks nice.
        """
        self.plots_flag = flag

    def get_run_temperatures(self) -> np.array:
        """Get all the temperatures available in the DCR run.

        Returns:
            np.array: array with all the available temperatures.
        """
        temp_list = np.unique(self.datasets['temp'])

        return temp_list

    def initialize_results_df(self) -> None:
        """Initialize a clean results_df instance in the object.
        """

        results_df = pd.DataFrame(columns=['V', 'T', 'module', 'channel',
                                           'Gain', 'DCR', 'CTP', 'DCR_error',
                                           'CTP_error', 'BV', 'OV']
                                  )
        self.results_df = results_df

<<<<<<< HEAD
    def define_run_ADC_config(self, F_amp: float, ADC_range: int = 2.25,
                              ADC_impedance: int = 50, ADC_res: float = 2**14,
                              q_e: float = 1.602176634e-19) -> None:
        r"""Define the ADC related quantities for the dataset.

        Args:
            F_amp (float): signal amplification from the sensor (pre-amp \* 
                external amplification on rack)
            ADC_range (int, optional): Range of the ADC [V]. Defaults to 2.25.
            ADC_impedance (int, optional): Impedance of the ADC and cables
                [ohm]. Defaults to 50.
            ADC_res (float, optional): Resolution/bits of the ADC (2\*\*
                N_bits). Defaults to 2\*\*14.
            q_e (float, optional): Element charge of the electron [C].
                Defaults to 1.602176634e-19.
=======
    def define_run_ADC_config(self, F_amp: float, 
                              model: str = 'v1724') -> None:
        """Load the ADC related quantities for the run.

        Args:
        model (str): model of the digitizer
        F_amp (float): signal amplification from the sensor (pre-amp *
            external amplification on rack).
>>>>>>> 3e23b721
        """

        self.ADC_config = load_ADC_config(model, F_amp)

    def define_run_SiPM_config(self, livetime: float,
                               sensor_area: float = 12 * 12,
                               ) -> None:
        r"""Define the SiPM data related quantities for the dataset.

        Args:
            livetime (float): livetime of the measurement for DCR porpuses.
            sensor_area (float, optional): Area of the photosensor (mm\*\*2).
                Defaults to 12\*12.
        """
        SiPM_config = {'livetime': livetime,
                       'sensor_area': sensor_area,
                       }
        self.SiPM_config = SiPM_config

    def load_dataset(self, temp: float,
                     module: int,
                     channel: str) -> DCR_dataset:
        """Create a DCR_dataset object for a (T, mod, ch) configuration and
        load the corresponding data into it.

        ! This assumes processed data is available for all the raw files of
        the DCR run datasets !

        Args:
            temp (float): temperature to consider
            module (int): module to load
            channel (str): channel in the module to select

        Returns:
            DCR_dataset: dataset obeject
        """
        particular_DCR_dataset = DCR_dataset(run=self.run,
                                             temperature=temp,
                                             module=module,
                                             channel=channel,
                                             processor=self.process,
                                             )

        particular_DCR_dataset.load_processed_data()

        return particular_DCR_dataset

    def compute_properties_of_ds(self, temp: float,
                                 module: int,
                                 channel: str) -> pd.DataFrame:
        """Loads and computes the properties of a single dataset (temp,
        module, channel) by creating a DCR_dataset object and calling its
        methods.

        Args:
            temp (float): temperature
            module (int): module
            channel (str): channel

        Returns:
            pd.DataFrame: dataframe
        """

        assert isinstance(self.SiPM_config, dict), 'No SiPM_config found!'
        assert isinstance(self.ADC_config, dict), 'No ADC_config found!'

        ds = self.load_dataset(temp, module, channel)
        ds.set_plots_flag(self.plots_flag)
        ds.ADC_config = self.ADC_config
        ds.SiPM_config = self.SiPM_config

        ds_results = ds.compute_properties_of_dataset()

        # Add module and channel columns
        module_Series = pd.Series([module] * len(ds_results), name='module')
        channel_Series = pd.Series([channel] * len(ds_results), name='channel')
        ds_results = pd.concat([ds_results, module_Series, channel_Series],
                               axis=1)
        return ds_results

    def read_channel_map(self, path_to_map: str) -> None:
        """Define the active modules and channels for the run.

        UNDER CONSTRUCTION. I know it doesn't work that nicely but
        I need to have somthing that works for now, so...
        Define it with self.channel_map = dict(mod:[ch#,...],...)

        Args:
            path_to_map (str): path to csv file with the channel map
        """
        if self.run.run_number == 7:
            channel_map = {0: ['wf0', 'wf3', 'wf4', 'wf6'],
                           1: ['wf0', 'wf3', 'wf4', 'wf6'], }
        
        elif self.run.run_number == 8:
            channel_map = {0: ['wf0', 'wf3', 'wf4', 'wf5', 'wf6'],
                           1: ['wf0', 'wf1', 'wf2', 'wf3', 'wf4', 
                               'wf6', 'wf7']}

        else:
            channel_map = pd.read_csv(path_to_map)

        self.channel_map = channel_map

    def compute_properties_of_run(self) -> pd.DataFrame:
        """Loads and computes the properties of ALL the datasets.

        Returns:
            pd.DataFrame: The results.
        """
        self.initialize_results_df()

        for temperature in self.temperatures:
            for module in self.channel_map.keys():
                for channel in tqdm(self.channel_map[module],
                                    (f'Computing properties for '
                                     f'T={temperature}; module '
                                     f'{module}: ')):
                    _ds_results = self.compute_properties_of_ds(
                        temp=temperature,
                        module=module,
                        channel=channel)

                    self.results_df = pd.concat([self.results_df, _ds_results],
                                                ignore_index=True)

        datetime.now()

    def save_results(self, custom_name) -> None:
        """Save dataframe of results to a hdf5 file. Saved files go to 
        %s.

        Args:
            name (str): name to give the file (without extension).
        """ %self.analysis_path
        assert isinstance(self.results_df, pd.DataFrame), ("Trying to save "
            "results that do not exist in the object, c'mon, you know better.")
        assert len(self.results_df) > 0, ("Results df is empty, please compute"
            "something before trying to save, otherwire it's just a waste of "
            "disk space")

        name = f'DCR_results_{custom_name}'
        self.results_df.to_hdf(self.analysis_path + name + '.h5', 'df')
        print('Saved results to ')
    
    def load_results(self, name:str) -> None:
        """Load dataframe of results from a hdf5 file. Looks for files in 
        the standard analysis cache directory.

        Args:
            name (str): name of the file to load (without extension)
        """

        _df = pd.read_hdf(self.analysis_path + name + '.h5')
        self.results_df = _df
        
        <|MERGE_RESOLUTION|>--- conflicted
+++ resolved
@@ -47,23 +47,6 @@
         """
         self.plots_flag = flag
 
-<<<<<<< HEAD
-    def define_ADC_config(self, F_amp: float, ADC_range: int = 2.25,
-                          ADC_impedance: int = 50, ADC_res: float = 2**14,
-                          q_e: float = 1.602176634e-19) -> None:
-        r"""Define the ADC related quantities for the dataset.
-
-        Args:
-            F_amp (float): signal amplification from the sensor (pre-amp *
-                external amplification on rack)
-            ADC_range (int, optional): Range of the ADC [V]. Defaults to 2.25.
-            ADC_impedance (int, optional): Impedance of the ADC and cables
-                [ohm]. Defaults to 50.
-            ADC_res (float, optional): Resolution/bits of the ADC (2\*\*N_bits).
-                Defaults to 2**14.
-            q_e (float, optional): Element charge of the electron [C].
-                Defaults to 1.602176634e-19.
-=======
     def define_ADC_config(self, F_amp: float, model: str = 'v1724') -> None:
         """Load the ADC related quantities for the dataset.
 
@@ -71,7 +54,6 @@
         model (str): model of the digitizer
         F_amp (float): signal amplification from the sensor (pre-amp *
             external amplification on rack).
->>>>>>> 3e23b721
         """
 
         self.ADC_config = load_ADC_config(model, F_amp)
@@ -524,23 +506,6 @@
                                   )
         self.results_df = results_df
 
-<<<<<<< HEAD
-    def define_run_ADC_config(self, F_amp: float, ADC_range: int = 2.25,
-                              ADC_impedance: int = 50, ADC_res: float = 2**14,
-                              q_e: float = 1.602176634e-19) -> None:
-        r"""Define the ADC related quantities for the dataset.
-
-        Args:
-            F_amp (float): signal amplification from the sensor (pre-amp \* 
-                external amplification on rack)
-            ADC_range (int, optional): Range of the ADC [V]. Defaults to 2.25.
-            ADC_impedance (int, optional): Impedance of the ADC and cables
-                [ohm]. Defaults to 50.
-            ADC_res (float, optional): Resolution/bits of the ADC (2\*\*
-                N_bits). Defaults to 2\*\*14.
-            q_e (float, optional): Element charge of the electron [C].
-                Defaults to 1.602176634e-19.
-=======
     def define_run_ADC_config(self, F_amp: float, 
                               model: str = 'v1724') -> None:
         """Load the ADC related quantities for the run.
@@ -549,7 +514,6 @@
         model (str): model of the digitizer
         F_amp (float): signal amplification from the sensor (pre-amp *
             external amplification on rack).
->>>>>>> 3e23b721
         """
 
         self.ADC_config = load_ADC_config(model, F_amp)
