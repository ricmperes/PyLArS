--- conflicted
+++ resolved
@@ -18,21 +18,10 @@
         (which are integrated over 1 sample) to charge. `waveforms_subtracted` 
         can be one or more channels.
 
-<<<<<<< HEAD
-    
-    def get_sum_area(self, waveforms_subtracted: np.ndarray,
-                 pulse_start: int, pulse_end: int) -> float:
-        r"""Get summed area over the all the channels.
-        
-        Args:
-            waveforms_subtracted (np.ndarray): array (N samples \* M channels)
-        """
-=======
         Args:
             waveforms_subtracted (np.array): value of ADC counts per sample 
                 above calculate local baseline
             ADC_config (dict): dictionary with the ADC config
->>>>>>> 3e23b721
 
         Raises:
             ValueError: If the parsed ADC_config dictionary does not have the 
