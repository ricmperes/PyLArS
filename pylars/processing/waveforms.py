--- conflicted
+++ resolved
@@ -26,15 +26,9 @@
 
     @classmethod
     def process_waveform(cls, waveform: np.ndarray, baseline_samples: int,
-<<<<<<< HEAD
-                         sigma_level: float = 5) -> tuple:
-        """Main process function on the waveform level. Finds peaks above
-        (actually bellow) threshold and calls peak level processing like
-=======
                          sigma_level: float = 5):
         """Main process function on the waveform level. Finds pulses above
         (actually bellow) threshold and calls pulse level processing like
->>>>>>> ec43104a
         area, length and position.
 
         Args:
